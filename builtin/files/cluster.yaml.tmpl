--- conflicted
+++ resolved
@@ -759,17 +759,10 @@
 #    instanceProfile:
 #      arn: "arn:aws:iam::YOURACCOUNTID:instance-profile/INSTANCEPROFILENAME"
 #
-<<<<<<< HEAD
-#  # The version of etcd to be used. Set to e.g. "3.2.1" to use etcd3
-#  # CAUTION: Increasing etcd version will permanently change the state of etcd and a cloud formation rollback, will not succeed due to etcd
-#  being unable to downgrade.
-#  version: 3.2.13
-=======
 #  # The version of etcd to be used.
 #  # CAUTION: Increasing etcd version will permanently change the state of etcd and a cloud formation rollback, will not succeed due to etcd
 #  being unable to downgrade.
 #  version: 3.2.26
->>>>>>> 63e02261
 #
 #  snapshot:
 #    # Set to true to periodically take an etcd snapshot
