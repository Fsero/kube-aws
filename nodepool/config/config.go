--- conflicted
+++ resolved
@@ -183,14 +183,12 @@
 		}
 	}
 
-<<<<<<< HEAD
 	// Populate subnets
 	if len(c.Subnets) > 0 && c.WorkerSettings.TopologyPrivate() == false {
 		c.WorkerSettings.PublicSubnets = c.Subnets
 	}
-=======
+
 	c.EtcdInstances = main.EtcdInstances
->>>>>>> c538e612
 
 	return c, nil
 }
